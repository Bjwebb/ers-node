import argparse
import atexit
import couchdbkit
import os
import signal
import socket
import sys
import time
import zeroconf
import gobject
import logging
import logging.handlers

<<<<<<< HEAD
from utils import ERS_AVAHI_SERVICE_TYPE, ERS_PEER_TYPES, ERS_DEFAULT_DBNAME, ERS_DEFAULT_PEER_TYPE, DEFAULT_MODEL

class ERSPeerInfo(ServicePeer):
    """
    This class contains information on an ERS peer.
    """
    dbname = None
    peer_type = None

    def __init__(self, service_name, host, ip, port, dbname=ERS_DEFAULT_DBNAME, peer_type=ERS_DEFAULT_PEER_TYPE):
        zeroconf.ServicePeer.__init__(self, service_name, ERS_AVAHI_SERVICE_TYPE, host, ip, port)
        self.dbname = dbname
        self.peer_type = peer_type

    def __str__(self):
        return "ERS peer on {0.host}(={0.ip}):{0.port} (dbname={0.dbname}, type={0.peer_type})".format(self)

    def to_json(self):
        return {
            'name': self.service_name,
            'host': self.host,
            'ip': self.ip,
            'port': self.port,
            'dbname': self.dbname,
            'type': self.peer_type
        }

    @staticmethod
    def from_service_peer(svc_peer):
        dbname = ERS_DEFAULT_DBNAME
        peer_type = ERS_DEFAULT_PEER_TYPE

        match = re.match(r'ERS on .* [(](.*)[)]$', svc_peer.service_name)
        if match is None:
            return None

        for item in match.group(1).split(','):
            param, sep, value = item.partition('=')

            if param == 'dbname':
                dbname = value
            if param == 'type':
                peer_type = value

        return ERSPeerInfo(svc_peer.service_name, svc_peer.host, svc_peer.ip, svc_peer.port, dbname, peer_type)
=======
from ers import ERS_AVAHI_SERVICE_TYPE, ERS_PEER_TYPES, ERS_DEFAULT_DBNAME, ERS_DEFAULT_PEER_TYPE, DEFAULT_MODEL
from ers import ERS_PEER_TYPE_BRIDGE
from ers import ERSPeerInfo
>>>>>>> 5565b4cb


class ERSDaemon:
    peer_type = None
    port = None
    dbname = None
    pidfile = None
    tries = None
    logger = None

    _active = False
    _service = None
    _monitor = None
    _db = None
    _model = None
    _repl_db = None
    _peers = None

    def __init__(self, peer_type=ERS_DEFAULT_PEER_TYPE, port=5984, dbname=ERS_DEFAULT_DBNAME,
                 pidfile='/var/run/ers_daemon.pid', tries=10, logger=None):
        self.peer_type = peer_type
        self.port = port
        self.dbname = dbname
        self.pidfile = pidfile if pidfile is not None and pidfile.lower() != 'none' else None
        self.tries = max(tries, 1)
        self.logger = logger if logger is not None else logging.getLogger('ers-daemon')

        self._peers = {}

    def start(self):
        self.logger.info("Starting ERS daemon")

        self._check_already_running()
        self._init_db_connection()

        self._update_peers_in_couchdb()
        self._clear_replication()

        service_name = 'ERS on {0} (dbname={1},type={2})'.format(socket.gethostname(), self.dbname, self.peer_type)
        self._service = zeroconf.PublishedService(service_name, ERS_AVAHI_SERVICE_TYPE, self.port)
        self._service.publish()

        self._monitor = zeroconf.ServiceMonitor(ERS_AVAHI_SERVICE_TYPE, self._on_join, self._on_leave)
        self._monitor.start()

        self._init_pidfile()

        self._active = True

        atexit.register(self.stop)

        self.logger.info("ERS daemon started")

    def _init_db_connection(self):
        try:
            server_url = "http://admin:admin@127.0.0.1:{0}/".format(self.port)

            tries_left = self.tries
            while True:
                try:
                    server = couchdbkit.Server(server_url)
                    self._db = server.get_or_create_db(self.dbname)
                    self._repl_db = server.get_db('_replicator')
                    break
                except Exception as e:
                    if 'Connection refused' in str(e) and tries_left > 0:
                        tries_left -= 1
                        time.sleep(1)
                        continue
                    else:
                        raise e

            self._model = DEFAULT_MODEL
            for doc in self._model.initial_docs():
                if not self._db.doc_exist(doc['_id']):
                    self._db.save_doc(doc)
        except Exception as e:
            raise RuntimeError("Error connecting to CouchDB: {0}".format(str(e)))

    def _init_pidfile(self):
        if self.pidfile is not None:
            with file(self.pidfile, 'w+') as f:
                f.write("{0}\n".format(os.getpid()))

    def _remove_pidfile(self):
        if self.pidfile is not None:
            try:
                os.remove(self.pidfile)
            except IOError:
                pass

    def stop(self):
        if not self._active:
            return

        self.logger.info("Stopping ERS daemon")

        if self._monitor is not None:
            self._monitor.shutdown()

        if self._service is not None:
            self._service.unpublish()

        self._peers = {}
        self._update_peers_in_couchdb()
        self._clear_replication()

        self._remove_pidfile()

        self._active = False

        self.logger.info("ERS daemon stopped")

    def _on_join(self, peer):
        ers_peer = ERSPeerInfo.from_service_peer(peer)
        if ers_peer is None:
            return

        self.logger.debug("Peer joined: " + str(ers_peer))

        self._peers[ers_peer.service_name] = ers_peer

        self._update_peers_in_couchdb()
        self._update_replication_links()

    def _on_leave(self, peer):
        if not peer.service_name in self._peers:
            return

        ex_peer = self._peers[peer.service_name]

        self.logger.debug("Peer left: " + str(ex_peer))

        del self._peers[peer.service_name]

        self._update_peers_in_couchdb()
        self._update_replication_links()

    def _update_peers_in_couchdb(self):
        state_doc = self._db.open_doc('_local/state')
        state_doc['peers'] = [peer.to_json() for peer in self._peers.values()]
        self._db.save_doc(state_doc)

    def _replication_doc_id(self, peer):
        return 'ers-auto-local-to-{0}:{1}'.format(peer.ip, peer.port)

    def _update_replication_links(self):
        desired_repl_docs = [{
            '_id': self._replication_doc_id(peer),
            'source': self.dbname,
            'target': r'http://admin:admin@{0}:{1}/{2}'.format(peer.ip, peer.port, peer.dbname),
            'continuous': True
        } for peer in self._peers.values()]

        self._apply_desired_repl_docs(desired_repl_docs)

    def _clear_replication(self):
        self._apply_desired_repl_docs([])

    def _apply_desired_repl_docs(self, desired_repl_docs):
        for desired_doc in desired_repl_docs:
            if not self._repl_db.doc_exist(desired_doc['_id']):
                self._repl_db.save_doc(desired_doc)
                self.logger.debug("Added replication doc: {0}".format(str(desired_doc)))
                continue

            doc = self._repl_db.open_doc(desired_doc['_id'])
            if any(doc[key] != desired_doc[key] for key in desired_doc):
                for key in desired_doc:
                    doc[key] = desired_doc[key]
                self._repl_db.save_doc(doc)
                self.logger.debug("Updated replication doc: {0}".format(str(desired_doc)))

        # Docs that are no longer in the desired list are deleted
        kept_doc_ids = set(doc['_id'] for doc in desired_repl_docs)
        for doc in self._replication_docs():
            if doc['_id'] not in kept_doc_ids:
                self._repl_db.delete_doc(doc)
                self.logger.debug("Deleted replication doc: {0}".format(str(doc)))

    def _replication_docs(self):
        search_view = { "map": 'function(doc) { if (doc._id.indexOf("ers-auto-") == 0) emit(doc._id, doc); }' }

        return [doc['value'] for doc in self._repl_db.temp_view(search_view)]

    def _check_already_running(self):
        if self.pidfile is not None and os.path.exists(self.pidfile):
            raise RuntimeError("The ERS daemon seems to be already running. If this is not the case, " +
                               "delete " + self.pidfile + " and try again.")

LOG_LEVELS = ['debug', 'info', 'warning', 'error', 'critical']


def setup_logging(args):
    logger = logging.getLogger('ers-daemon')
    logger.setLevel(10 + 10 * LOG_LEVELS.index(args.loglevel))

    if args.logtype == 'file':
        handler = logging.FileHandler(args.logfile)
        handler.setFormatter(logging.Formatter("[%(asctime)s] %(levelname)s: %(message)s"))
    elif args.logtype == 'syslog':
        handler = logging.handlers.SysLogHandler(address='/dev/log')
        handler.setFormatter(logging.Formatter("%(message)s"))
    else:
        handler = None

    if handler is not None:
        logger.addHandler(handler)

    return logger


def run():
    parser = argparse.ArgumentParser()
    parser.add_argument("-p", "--port", help="CouchDB port", type=int, default=5984)
    parser.add_argument("-d", "--dbname", help="CouchDB database name", type=str, default=ERS_DEFAULT_DBNAME)
    parser.add_argument("-t", "--type", help="Type of instance", type=str, default=ERS_DEFAULT_PEER_TYPE,
                        choices=ERS_PEER_TYPES)
    parser.add_argument("--pidfile", help="PID file for this ERS daemon instance (or 'none')",
                        type=str, default='/var/run/ers_daemon.pid')
    parser.add_argument("--tries", help="Number of tries to connect to CouchDB", type=int, default=10)
    parser.add_argument("--logtype", help="The log type (own file vs. syslog)", type=str, default='file',
                        choices=['file', 'syslog'])
    parser.add_argument("--logfile", help="The log file to use", type=str, default='/var/log/ers_daemon.log')
    parser.add_argument("--loglevel", help="Log messages of this level and above", type=str, default='info',
                        choices=LOG_LEVELS)
    args = parser.parse_args()

    logger = setup_logging(args)

    daemon = None
    failed = False
    mainloop = None
    try:
        daemon = ERSDaemon(args.type, args.port, args.dbname, args.pidfile, args.tries, logger)
        daemon.start()

        def sig_handler(sig, frame):
            mainloop.quit()
        signal.signal(signal.SIGQUIT, sig_handler)
        signal.signal(signal.SIGTERM, sig_handler)

        mainloop = gobject.MainLoop()
        mainloop.run()
    except (KeyboardInterrupt, SystemExit):
        if mainloop is not None:
            mainloop.quit()
    except RuntimeError as e:
        logger.critical(str(e))
        failed = True

    if daemon is not None:
        daemon.stop()

    sys.exit(os.EX_SOFTWARE if failed else os.EX_OK)


if __name__ == '__main__':
    run()<|MERGE_RESOLUTION|>--- conflicted
+++ resolved
@@ -5,16 +5,18 @@
 import signal
 import socket
 import sys
+import re
 import time
 import zeroconf
 import gobject
 import logging
 import logging.handlers
 
-<<<<<<< HEAD
-from utils import ERS_AVAHI_SERVICE_TYPE, ERS_PEER_TYPES, ERS_DEFAULT_DBNAME, ERS_DEFAULT_PEER_TYPE, DEFAULT_MODEL
-
-class ERSPeerInfo(ServicePeer):
+from utils import ERS_AVAHI_SERVICE_TYPE, ERS_PEER_TYPES, ERS_DEFAULT_DBNAME, ERS_DEFAULT_PEER_TYPE
+from utils import ERS_PEER_TYPE_BRIDGE
+from ers import DEFAULT_MODEL
+
+class ERSPeerInfo(zeroconf.ServicePeer):
     """
     This class contains information on an ERS peer.
     """
@@ -57,11 +59,6 @@
                 peer_type = value
 
         return ERSPeerInfo(svc_peer.service_name, svc_peer.host, svc_peer.ip, svc_peer.port, dbname, peer_type)
-=======
-from ers import ERS_AVAHI_SERVICE_TYPE, ERS_PEER_TYPES, ERS_DEFAULT_DBNAME, ERS_DEFAULT_PEER_TYPE, DEFAULT_MODEL
-from ers import ERS_PEER_TYPE_BRIDGE
-from ers import ERSPeerInfo
->>>>>>> 5565b4cb
 
 
 class ERSDaemon:
