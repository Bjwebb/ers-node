--- conflicted
+++ resolved
@@ -2,14 +2,10 @@
 
 import couchdbkit
 import rdflib
-<<<<<<< HEAD
 import re
+import sys
 import threading
 import zeroconf
-=======
-import peer_monitor
-import sys
->>>>>>> 157ddebd
 
 from StringIO import StringIO
 from collections import defaultdict
@@ -37,7 +33,7 @@
 _peer_monitor_initialized = False
 
 
-def get_ers_peers():
+def get_peer_monitor():
     global _peer_monitor
     global _peer_monitor_initialized
 
@@ -47,11 +43,11 @@
                 _peer_monitor = zeroconf.ServiceMonitor(ERS_AVAHI_SERVICE_TYPE)
             except Exception as e:
                 _peer_monitor = None
-                print "Warning, unable to set up peer monitor:", e
+                sys.stderr.write("Warning, unable to set up peer monitor: {0}\n".format(e))
 
             _peer_monitor_initialized = True
 
-        return _peer_monitor.get_peers() if _peer_monitor is not None else list()
+        return _peer_monitor
 
 
 class EntityCache(defaultdict):
@@ -271,24 +267,20 @@
 
             dbname = peer_info['dbname'] if 'dbname' in peer_info else 'ers'
 
-            result.append(ERSReadOnly(server_url, dbname))
-
-        for peer in get_ers_peers():
-            match = re.search(r'[(,]dbname=([^),]*)[),]', peer.service_name)
-
-<<<<<<< HEAD
-            server_url = r'http://admin:admin@' + peer.ip + ':' + str(peer.port) + '/'
-            dbname = match.group(1) if match is not None else 'ers'
-
-            result.append(ERSReadOnly(server_url, dbname))
-=======
-            dbname = peer_info['dbname'] if 'dbname' in peer_info else 'ers'
-
             result.append({'server_url': server_url, 'dbname': dbname})
->>>>>>> 157ddebd
+
+        peer_mon = get_peer_monitor()
+        if peer_mon is not None:
+            for peer in peer_mon.get_peers():
+                match = re.search(r'[(,]dbname=([^),]*)[),]', peer.service_name)
+
+                server_url = r'http://admin:admin@' + peer.ip + ':' + str(peer.port) + '/'
+                dbname = match.group(1) if match is not None else 'ers'
+
+                result.append({'server_url': server_url, 'dbname': dbname})
 
         return result
 
 
 if __name__ == '__main__':
-    print "To test this module use 'python ../../tests/test_ers.py'."
+    print "To test this module use 'python ../../tests/test_ers.py'."