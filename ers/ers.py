#!/usr/bin/python

import couchdbkit
import re
import sys
import uuid

from hashlib import md5
from socket import gethostname

from models import ModelS
from utils import EntityCache

DEFAULT_MODEL = ModelS()
SERVER_TIMEOUT = 300

class ERSReadOnly(object):
    """ The read-only class for an ERS peer.
    
        :param server_url: peer's server URL
        :type server_url: str.
        :param dbname: CouchDB database name
        :type dbname: str.
        :param model: document model
        :type model: LocalModelBase instance
        :param fixed_peers: known peers
        :type fixed_peers: tuple
        :param local_only: whether or not the peer is local-only
        :type local_only: bool.
    """
    def __init__(self,
                 server_url=r'http://admin:admin@127.0.0.1:5984/',
                 dbname='ers',
                 model=DEFAULT_MODEL,
                 fixed_peers=(),
                 local_only=False):
        self._local_only = local_only
        self.fixed_peers = [] if self._local_only else list(fixed_peers)
        self.server = couchdbkit.Server(server_url)
        self._init_model(model)
        self._init_databases()
        self._init_host_urn()

    def _init_databases(self):
        self.public_db = self.server.get_db('ers-public')
        self.private_db = self.server.get_db('ers-private')
        self.cache_db = self.server.get_db('ers-cache')

    def _init_model(self, model):
        """Connect to model."""
        self.model = model

    def _init_host_urn(self):
        fingerprint = md5(gethostname()).hexdigest()
        self.host_urn = "urn:ers:host:{}".format(fingerprint)

    def _get_docs_by_entity(self, db, entity_name):
        return db.view('index/by_entity',
                        wrapper = lambda r: r['doc'],
                        key=entity_name,
                        include_docs=True)

    def get_annotation(self, entity):
        """ Get data from self and known peers for a given subject.
        
            :param entity: subject to get data for
            :type entity: str.
            :rtype: dict.
        """
        result = self.get_data(entity)

        for peer in self.get_peers():
            try:
                remote = ERSReadOnly(peer['server_url'], peer['dbname'], local_only=True)
                remote_result = remote.get_data(entity)
            except:
                sys.stderr.write("Warning: failed to query remote peer {0}".format(peer))
                continue
            self._merge_annotations(result, remote_result)

        return result

    def get_data(self, subject, graph=None):
        """ Get all property + value pairs for a given subject and graph.
            
            :param subject: subject to get data for
            :type subject: str.
            :param graph: graph to get data for
            :type graph: str.
            :rtype: property-value dictionary
        """
        result = {}
        if graph is None:
            docs = [d['doc'] for d in self.public_db.view('index/by_entity', include_docs=True, key=subject)]
        else:
            docs = [self.get_doc(subject, graph)]
        for doc in docs:
            self._merge_annotations(result, self.model.get_data(doc, subject, graph))
        return result

    def get_doc(self, subject, graph):
        """ Get the documents for a given subject and graph.
            
            :param subject: subject to get data for
            :type subject: str.
            :param graph: graph to get data for
            :type graph: str.
            :rtype: array
        """
        try:
            return self.public_db.get(self.model.couch_key(subject, graph))
        except couchdbkit.exceptions.ResourceNotFound: 
            return None

    def get_entity(self, entity_name):
        '''
        Create an entity object, fill it will all the relevant documents
        '''
        
        # Create the entity
        entity = Entity(entity_name)
        
        # Search for related documents in public
        public_docs = self._get_docs_by_entity(self.public_db, entity_name)
        for doc in public_docs:
            entity.add_document(doc, 'public')

        # Do the same in the cache
        cached_docs = self._get_docs_by_entity(self.cache_db, entity_name)
        for doc in cached_docs:
            entity.add_document(doc, 'cache')
         
        # Get documents out of public/cache of connected peers
        for peer in self.get_peers():
            try:
                remote_server = couchdbkit.Server(  peer['server_url'],
                                                    timeout = SERVER_TIMEOUT)
            except:
                sys.stderr.write("Warning: failed to query remote peer {0}".format(peer))
                continue

            for dbname in ('ers-public', 'ers-cache'):
                remote_docs = []
                try:
                    remote_docs = self._get_docs_by_entity(
                        remote_server[dbname], entity_name)
                except:
                    sys.stderr.write("Warning: failed to query {1} on remote peer {0}".format(peer, dbname))
                else:
                    for doc in remote_docs:
                        entity.add_document(doc, 'remote')
        return entity
    

    def get_values(self, entity, prop):
        """ Get the value for an identifier + property pair (return null or a special value if it does not exist).
            
            :param entity: entity to get data for
            :type entity: str.
            :param prop: property to get data for
            :type prop: str.
            :returns: list of values or an empty list
        """
        entity_data = self.get_annotation(entity)
        return entity_data.get(prop, [])

    def search(self, prop, value=None):
        """ Search entities by property or property + value pair.
        
            :param prop: property to search for
            :type prop: str.
            :param value: value to search for
            :type value: str.
            :returns: list of unique (entity, graph) pairs
        """
        if value is None:
            view_range = {'startkey': [prop], 'endkey': [prop, {}]}
        else:
            view_range = {'key': [prop, value]}

        result = set([r['value'] for r in self.public_db.view('index/by_property_value', **view_range)])
        result.update(set([r['value'] for r in self.cache_db.view('index/by_property_value', **view_range)]))
        result.update(set([r['value'] for r in self.private_db.view('index/by_property_value', **view_range)]))
        for peer in self.get_peers():
            for dbname in ('ers-public', 'ers-cache'):
                try:
                    remote = ERSReadOnly(peer['server_url'], dbname, local_only=True)
                    remote_result = remote.search(prop, value)
                except:
                    sys.stderr.write("Warning: failed to query remote peer {0}".format(peer))
                    continue
                result.update(remote_result)
        return list(result)

    def exist(self, subject, graph):
<<<<<<< HEAD
        return self.public_db.doc_exist(self.model.couch_key(subject, graph))
=======
        """ Check whether a subject exists in a given graph.
            
            :param subject: subject to check for
            :type subject: str.
            :param graph: graph to use for checking
            :type graph: str.
            :rtype: bool.
        """
        return self.db.doc_exist(self.model.couch_key(subject, graph))
>>>>>>> c3674d16

    def get_peers(self):
        """ Get the known peers.
        
            :rtype: array 
        """
        result = []
        if self._local_only:
            return result
        for peer_info in self.fixed_peers:
            if 'url' in peer_info:
                server_url = peer_info['url']
            elif 'host' in peer_info and 'port' in peer_info:
                server_url = r'http://admin:admin@' + peer_info['host'] + ':' + str(peer_info['port']) + '/'
            else:
                raise RuntimeError("Must include either 'url' or 'host' and 'port' in fixed peer specification")

            dbname = peer_info['dbname'] if 'dbname' in peer_info else 'ers'

            result.append({'server_url': server_url, 'dbname': dbname})
        state_doc = self.public_db.open_doc('_local/state')
        for peer in state_doc['peers']:
            result.append({
                'server_url': r'http://admin:admin@' + peer['ip'] + ':' + str(peer['port']) + '/',
                'dbname': peer['dbname']
            })
        return result

    def contains_entity(self, entity_name):
        '''
        Search in the public DB is there is already a document for describing that entity
        '''
        # TODO Use an index
        for doc in self.public_db.all_docs().all():
            document = self.public_db.get(doc['id'])
            if '@id' in document and document['@id'] == entity_name:
                return True
        return False
        
    def _merge_annotations(self, a, b):
        for key, values in b.iteritems():
            unique_values = set(values)
            unique_values.update(a.get(key,[]))
            a[key] = list(unique_values)


class ERSLocal(ERSReadOnly):
    """ The read-write local class for an ERS peer.
    
        :param server_url: peer's server URL
        :type server_url: str.
        :param dbname: CouchDB database name
        :type dbname: str.
        :param model: document model
        :type model: LocalModelBase instance
        :param fixed_peers: known peers
        :type fixed_peers: tuple
        :param local_only: whether or not the peer is local-only
        :type local_only: bool.
        :param reset_database: whether or not to reset the CouchDB database on the given server
        :type reset_databasae: bool.
    """
    def __init__(self,
                 server_url=r'http://admin:admin@127.0.0.1:5984/',
                 dbname='ers',
                 model=DEFAULT_MODEL,
                 fixed_peers=(),
                 local_only=False,
                 reset_database=False):
        self._local_only = local_only
        self.fixed_peers = [] if self._local_only else list(fixed_peers)

        # Connect to CouchDB
        self.server = couchdbkit.Server(server_url)

        # Connect databases
        self._init_databases(reset_database)

        # Connect to the internal model used to store the triples
        self._init_model(model)

        self._init_host_urn()

    def _init_databases(self, reset_database):
        if reset_database:
            try:
                self.server.delete_db('ers-public')
                self.server.delete_db('ers-private')
                self.server.delete_db('ers-cache')
            except couchdbkit.ResourceNotFound:
                pass
        self.public_db = self.server.get_or_create_db('ers-public')
        self.private_db = self.server.get_or_create_db('ers-private')
        self.cache_db = self.server.get_or_create_db('ers-cache')

    def _init_model(self, model):
        """Connect to model and create required docs."""
        self.model = model
        for doc in self.model.initial_docs_public():
            if not self.public_db.doc_exist(doc['_id']):
                self.public_db.save_doc(doc)
        for doc in self.model.initial_docs_cache():
            if not self.cache_db.doc_exist(doc['_id']):
                self.cache_db.save_doc(doc)
        for doc in self.model.initial_docs_private():
            if not self.private_db.doc_exist(doc['_id']):
                self.private_db.save_doc(doc)

    def add_data(self, s, p, o, g):
        """ Add a value for a property in an entity in the given graph (create the entity if it does not exist yet).
        
            :param s: RDF subject
            :type s: str.
            :param p: RDF property
            :type p: str.
            :param o: RDF object
            :type o: str.
            :param g: RDF graph
            :type g: str.
        """
        triples = EntityCache()
        triples.add(s, p, o)
        self.write_cache(triples, g)

    def delete_entity(self, entity, graph=None):
        """ Delete an entity from the given graph.
        
            :param entity: entity to delete
            :type entity: str.
            :param graph: graph to delete from
            :type graph: str.
            :returns: success status
            :rtype: bool.
        """
        # Assumes there is only one entity per doc.
        if graph is None:
            docs = [{'_id': r['id'], '_rev': r['value']['rev'], "_deleted": True} 
                    for r in self.public_db.view('index/by_entity', key=entity)]
        else:
            docs = [{'_id': r['id'], '_rev': r['value']['rev'], "_deleted": True} 
                    for r in self.public_db.view('index/by_entity', key=entity)
                    if r['value']['g'] == graph]
        return self.public_db.save_docs(docs)

    def delete_value(self, entity, prop, graph=None):
        """ Delete all of the peer's values for a property in an entity from the given graph.
        
            :param entity: entity to delete for
            :type entity: str.
            :param prop: property to delete for
            :type prop: str.
            :param graph: graph to delete from
            :type graph: str.
            :returns: success status
            :rtype: bool.
        """
        if graph is None:
            docs = [r['doc'] for r in self.public_db.view('index/by_entity', key=entity, include_docs=True)]
        else:
            docs = [r['doc'] for r in self.public_db.view('index/by_entity', key=entity, include_docs=True)
                             if r['value']['g'] == graph]
        for doc in docs:
            self.model.delete_property(doc, prop)
        return self.public_db.save_docs(docs)        

    def write_cache(self, cache, graph):
        """ Write cache to the given graph.
        
            :param cache: cache to write
            :type cache: array
            :param graph: graph to write to
            :type graph: str.
        """
        docs = []
        # TODO: check if sorting keys makes it faster
        couch_docs = self.public_db.view(self.model.view_name, include_docs=True,
                                  keys=[self.model.couch_key(k, graph) for k in cache])
        for doc in couch_docs:
            couch_doc = doc.get('doc', {'_id': doc['key']})
            self.model.add_data(couch_doc, cache)
            docs.append(couch_doc)
        self.public_db.save_docs(docs)

    def update_value(self, subject, object, graph=None):
        """ Update a value for an identifier + property pair (create it if it does not exist yet).
            [Not yet implemented]
        
            :param subject: subject to update for
            :type subject: str.
            :param object: object to update
            :type object: str.
            :param graph: graph to use for updating
            :type graph: str.
        """
        raise NotImplementedError

    def create_entity(self, entity_name):
        '''
        Create a new entity, return it and store in as a new document in the public store
        '''
        # Create a new document
        document =  {
                        '@id' : entity_name,
                        '@owner' : self.host_urn
                    }
        self.public_db.save_doc(document)
        
        # Create the entity
        entity = Entity(entity_name)
        entity.add_document(document, 'public')
         
        # Return the entity
        return entity

    def persist_entity(self, entity):
        '''
        Save an updated entity
        '''
        for doc in entity.get_documents():
            if doc['source'] == 'public':
                self.public_db.save_doc(doc['document'])

    def is_cached(self, entity_name):
        '''
        Check if an entity is listed as being cached
        '''
        entity_names_doc = self.cache_db.open_doc('_local/content')
        return entity_name in entity_names_doc['entity_name']

    def cache_entity(self, entity):
        '''
        Place an entity in the cache. This mark the entity as being
        cached and store the currently loaded documents in the cache.
        Later on, ERS will automatically update the description of
        this entity with new / updated documents
        @param entity An entity object
        '''
        # No point in caching it again
        if self.is_cached(entity.get_name()):
            return
        
        # Add the entity to the list
        entity_names_doc = self.cache_db.open_doc('_local/content')
        entity_names_doc['entity_name'].append(entity.get_name())
        self.cache_db.save_doc(entity_names_doc)
        
        # Save all its current documents in the cache
        for doc in entity.get_raw_documents():
            self.cache_db.save_doc(doc)
    
    def get_machine_uuid(self):
        '''
        @return a unique identifier for this ERS node
        '''
        return str(uuid.getnode())


class Entity():
    '''
    An entity description is contained in various CouchDB documents
    '''
    def __init__(self, entity_name):
        # Save the name
        self._entity_name = entity_name
        
        # Create an empty list of documents
        self._documents = []
        
        # Get an instance of the serialisation model
        self._model = DEFAULT_MODEL
        
    def add_document(self, document, source):
        '''
        Add a document to the list of documents that compose this entity
        '''
        self._documents.append({'document': document, 'source': source})
            
    def add_property(self, property, value):
        '''
        Add a property to the description of the entity
        TODO: we can only edit the local or private documents
        '''
        document = None
        for doc in self._documents:
            if doc['source'] == 'public':
                document = doc['document']
        if document == None:
            return
        self._model.add_property(document, property, value)
    
    def delete_property(self, property, value):
        '''
        Delete a property to the description of the entity
        TODO: we can only edit the local or private documents
        '''
        document = None
        for doc in self._documents:
            if doc['source'] == 'public':
                document = doc['document']
        if document == None:
            return
        self._model.delete_property(document, property, value)
        
    def get_properties(self):
        '''
        Get the aggregated properties out of all the individual documents
        '''
        result = {}
        for doc in self._documents:
            for key, value in doc['document'].iteritems():
                if key[0] != '_' and key[0] != '@':
                    if key not in result:
                        result[key] = []
                    for v in value:
                        result[key].append(v)
        return result
        
    def get_documents(self):
        '''
        Return all the documents associated to this entity and their source
        '''
        return self._documents
    
    def get_documents_ids(self):
        '''
        Get the identifiers of all the documents associated to the entity
        '''
        results = []
        for doc in self._documents:
            results.append(doc['document']['_id'])
        return results
         
    def get_raw_documents(self):
        '''
        Get the content of all the documents associated to the entity
        '''
        results = []
        for doc in self._documents:
            results.append(doc['document'])
        return results
    
    def get_name(self):
        '''
        @return the name of that entity
        '''
        return self._entity_name

if __name__ == '__main__':
    print "To test this module use 'python ../../tests/test_ers.py'."<|MERGE_RESOLUTION|>--- conflicted
+++ resolved
@@ -193,19 +193,15 @@
         return list(result)
 
     def exist(self, subject, graph):
-<<<<<<< HEAD
-        return self.public_db.doc_exist(self.model.couch_key(subject, graph))
-=======
         """ Check whether a subject exists in a given graph.
-            
+
             :param subject: subject to check for
             :type subject: str.
             :param graph: graph to use for checking
             :type graph: str.
             :rtype: bool.
         """
-        return self.db.doc_exist(self.model.couch_key(subject, graph))
->>>>>>> c3674d16
+        return self.public_db.doc_exist(self.model.couch_key(subject, graph))
 
     def get_peers(self):
         """ Get the known peers.
