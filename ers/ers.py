--- conflicted
+++ resolved
@@ -8,10 +8,7 @@
 # Document model is used to store data in CouchDB. The API is independent from the choice of model.
 DEFAULT_MODEL = ModelS()
 
-<<<<<<< HEAD
-=======
-
->>>>>>> 2692e49c
+
 def merge_annotations(a, b):
     for key in set(a.keys() + b.keys()):
         a.setdefault(key, []).extend(b.get(key, []))
@@ -28,9 +25,9 @@
 
 
 class ERSReadOnly(object):
-    def __init__(self, server_url=r'http://admin:admin@127.0.0.1:5984/', db_name='ers', model=DEFAULT_MODEL):
+    def __init__(self, server_url=r'http://admin:admin@127.0.0.1:5984/', dbname='ers', model=DEFAULT_MODEL):
         self.server = couchdbkit.Server(server_url)
-        self.db = self.server.get_db(db_name)
+        self.db = self.server.get_db(dbname)
         self.model = model
 
     def get_data(self, subject, graph=None):
@@ -62,9 +59,10 @@
 
 
 class ERSReadWrite(ERSReadOnly):
-    def __init__(self, server_url=r'http://admin:admin@127.0.0.1:5984/', db_name='ers', model=DEFAULT_MODEL):
+    def __init__(self, server_url=r'http://admin:admin@127.0.0.1:5984/',
+                 dbname='ers', model=DEFAULT_MODEL):
         self.server = couchdbkit.Server(server_url)
-        self.db = self.server.get_or_create_db(db_name)
+        self.db = self.server.get_or_create_db(dbname)
         self.model = model
 
     def add_data(self, s, p, o, g):
@@ -143,14 +141,12 @@
 
 
 class ERSLocal(ERSReadWrite):
-    def __init__(self, server_url=r'http://admin:admin@127.0.0.1:5984/', db_name='ers', model=DEFAULT_MODEL,
-                 neighbors=None):
-        super(ERSLocal, self).__init__(server_url, db_name, model)
+    def __init__(self, server_url=r'http://admin:admin@127.0.0.1:5984/', dbname='ers', model=DEFAULT_MODEL, neighbors=[]):
+        super(ERSLocal, self).__init__(server_url, dbname, model)
         self.peers = []
-        if neighbors is not None:
-            for peer_server, peer_db_name in neighbors:
-                peer_ers = ERSReadOnly(server_url=peer_server, db_name=peer_db_name, model=DEFAULT_MODEL)
-                self.peers.append(peer_ers)
+        for peer_server, peer_db_name in neighbors:
+            peer_ers = ERSReadOnly(server_url=peer_server, dbname=peer_db_name, model=DEFAULT_MODEL)
+            self.peers.append(peer_ers)
 
     def get_annotation(self, entity):
         result = self.get_data(entity)
@@ -165,18 +161,6 @@
 
 def test():
     server = couchdbkit.Server(r'http://admin:admin@127.0.0.1:5984/')
-<<<<<<< HEAD
-=======
-
-    def prepare_ers(model, db_name='ers_test'):
-        if db_name in server:
-            server.delete_db(db_name)
-        ers = ERSLocal(db_name=db_name, model=model)
-        ers.import_nt('../../tests/data/timbl.nt', 'timbl')
-        view = ers.model.views_doc.copy()  # avoid writing _rev to the view_doc
-        ers.db.save_doc(view)
-        return ers
->>>>>>> 2692e49c
 
     def create_ers(dbname, model=DEFAULT_MODEL):
         if dbname in server:
@@ -208,13 +192,6 @@
         ers.delete_value(entity, p2)
         assert p2 not in ers.get_annotation(entity)
 
-<<<<<<< HEAD
-=======
-    for model in [ModelS(), ModelT()]:
-        db_name = 'ers_' + model.__class__.__name__.lower()
-        ers = prepare_ers(model, db_name)
-        test_ers()
->>>>>>> 2692e49c
 
     # Test data
     s = entity = 'urn:ers:meta:testEntity'
@@ -227,7 +204,6 @@
     objects2 = set(['value 3', 'value 4'])
     local_objects = objects | objects2
     remote_objects = set(['value 5', 'value 6'])
-<<<<<<< HEAD
     all_objects = local_objects | remote_objects
 
     # Test local ers using differend document models
@@ -243,15 +219,6 @@
 
     # Query remote
     ers_local = ERSLocal(dbname='ers_models', neighbors=[(r'http://admin:admin@127.0.0.1:5984/', 'ers_remote')])
-=======
-    local_objects = set(['value 1', 'value 2', 'value 3', 'value 4'])
-    all_objects = local_objects.union(remote_objects)
-    ers_remote = prepare_ers(DEFAULT_MODEL, 'ers_remote')
-    for o in remote_objects:
-        ers_remote.add_data(entity, p, o, g3)
-
-    ers_local = ERSLocal(db_name='ers_models', neighbors=[(r'http://admin:admin@127.0.0.1:5984/', 'ers_remote')])
->>>>>>> 2692e49c
     assert set(ers_local.get_annotation(entity)[p]) == all_objects
     assert set(ers_local.get_values(entity, p)) == all_objects
     ers_local.delete_entity(entity)
